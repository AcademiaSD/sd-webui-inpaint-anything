import os
import torch
import numpy as np
from PIL import Image
import gradio as gr
from diffusers import StableDiffusionInpaintPipeline, DDIMScheduler, UniPCMultistepScheduler
from segment_anything import SamAutomaticMaskGenerator, SamPredictor, sam_model_registry
from scripts.get_dataset_colormap import create_pascal_label_colormap
from torch.hub import download_url_to_file
from torchvision import transforms
from datetime import datetime
import gc
import argparse
import platform
from PIL.PngImagePlugin import PngInfo
import time
import random
import cv2
from lama_cleaner.model_manager import ModelManager
from lama_cleaner.schema import Config, HDStrategy, LDMSampler, SDSampler
# print("platform:", platform.system())

import modules.scripts as scripts
from modules import shared, script_callbacks
try:
    from modules.paths_internal import extensions_dir
except Exception:
    from modules.extensions import extensions_dir
from modules.devices import device, torch_gc
from modules.safe import unsafe_torch_load, load

from scripts.webui_controlnet import find_controlnet
from modules.processing import StableDiffusionProcessingImg2Img
from modules.shared import opts, sd_model
from modules.sd_samplers import samplers_for_img2img

def get_sam_model_ids():
    """Get SAM model ids list.

    Returns:
        list: SAM model ids list
    """
    sam_model_ids = [
        "sam_vit_h_4b8939.pth",
        "sam_vit_l_0b3195.pth",
        "sam_vit_b_01ec64.pth",
        ]
    return sam_model_ids

def download_model(sam_model_id):
    """Download SAM model.

    Args:
        sam_model_id (str): SAM model id

    Returns:
        str: download status
    """
    # print(sam_model_id)
    # url_sam_vit_h_4b8939 = "https://dl.fbaipublicfiles.com/segment_anything/sam_vit_h_4b8939.pth"
    url_sam = "https://dl.fbaipublicfiles.com/segment_anything/" + sam_model_id
    models_dir = os.path.join(extensions_dir, "sd-webui-inpaint-anything", "models")
    sam_checkpoint = os.path.join(models_dir, sam_model_id)
    if not os.path.isfile(sam_checkpoint):
        if not os.path.isdir(models_dir):
            os.makedirs(models_dir, exist_ok=True)
        
        download_url_to_file(url_sam, sam_checkpoint)
        
        return "Download complete"
    else:
        return "Model already exists"

def get_sam_mask_generator(sam_checkpoint):
    """Get SAM mask generator.

    Args:
        sam_checkpoint (str): SAM checkpoint path

    Returns:
        SamAutomaticMaskGenerator or None: SAM mask generator
    """
    # model_type = "vit_h"
    model_type = os.path.basename(sam_checkpoint)[4:9]

    if os.path.isfile(sam_checkpoint):
        torch.load = unsafe_torch_load
        sam = sam_model_registry[model_type](checkpoint=sam_checkpoint)
        sam.to(device=device)
        sam_mask_generator = SamAutomaticMaskGenerator(sam)
        torch.load = load
    else:
        sam_mask_generator = None
    
    return sam_mask_generator

def get_sam_predictor(sam_checkpoint):
    """Get SAM predictor.

    Args:
        sam_checkpoint (str): SAM checkpoint path

    Returns:
        SamPredictor or None: SAM predictor
    """
    # model_type = "vit_h"
    model_type = os.path.basename(sam_checkpoint)[4:9]

    if os.path.isfile(sam_checkpoint):
        torch.load = unsafe_torch_load
        sam = sam_model_registry[model_type](checkpoint=sam_checkpoint)
        sam.to(device=device)
        sam_predictor = SamPredictor(sam)
        torch.load = load
    else:
        sam_predictor = None
    
    return sam_predictor

ia_outputs_dir = os.path.join(os.path.dirname(extensions_dir),
                          "outputs", "inpaint-anything",
                          datetime.now().strftime("%Y-%m-%d"))

sam_dict = dict(sam_masks=None, mask_image=None, cnet=None)

def get_model_ids():
    """Get inpainting model ids list.

    Returns:
        list: model ids list
    """
    model_ids = [
        "stabilityai/stable-diffusion-2-inpainting",
        "Uminosachi/dreamshaper_5-inpainting",
        "saik0s/realistic_vision_inpainting",
        "Uminosachi/revAnimated_v121Inp-inpainting",
        "parlance/dreamlike-diffusion-1.0-inpainting",
        "runwayml/stable-diffusion-inpainting",
        ]
    return model_ids

def get_cleaner_model_ids():
    """Get cleaner model ids list.

    Returns:
        list: model ids list
    """
    model_ids = [
        "lama",
        "ldm",
        "zits",
        "mat",
        "fcf",
        "manga",
        ]
    return model_ids

def clear_cache():
    gc.collect()
    torch_gc()

def run_sam(input_image, sam_model_id, sam_image):
    clear_cache()
    global sam_dict
    if sam_dict["sam_masks"] is not None:
        sam_dict["sam_masks"] = None
        clear_cache()
    
    sam_checkpoint = os.path.join(extensions_dir, "sd-webui-inpaint-anything", "models", sam_model_id)
    if not os.path.isfile(sam_checkpoint):
        return None, f"{sam_model_id} not found, please download"
    
    if input_image is None:
        return None, "Input image not found"
    print("input_image:", input_image.shape, input_image.dtype)
    
    cm_pascal = create_pascal_label_colormap()
    seg_colormap = cm_pascal
    seg_colormap = [c for c in seg_colormap if max(c) >= 64]
    # print(len(seg_colormap))
    
    sam_mask_generator = get_sam_mask_generator(sam_checkpoint)
    print(f"{sam_mask_generator.__class__.__name__} {sam_model_id}")
    sam_masks = sam_mask_generator.generate(input_image)

    canvas_image = np.zeros_like(input_image)

    sam_masks = sorted(sam_masks, key=lambda x: np.sum(x.get("segmentation").astype(int)))
    sam_masks = sam_masks[:len(seg_colormap)]
    for idx, seg_dict in enumerate(sam_masks):
        seg_mask = np.expand_dims(seg_dict.get("segmentation").astype(int), axis=-1)
        canvas_mask = np.logical_not(np.sum(canvas_image, axis=-1, keepdims=True).astype(bool)).astype(int)
        seg_color = seg_colormap[idx] * seg_mask * canvas_mask
        canvas_image = canvas_image + seg_color
    seg_image = canvas_image.astype(np.uint8)
    
    sam_dict["sam_masks"] = sam_masks

    clear_cache()
    if sam_image is None:
        return seg_image, "Segment Anything completed"
    else:
        if sam_image["image"].shape == seg_image.shape and np.all(sam_image["image"] == seg_image):
            return gr.update(), "Segment Anything completed"
        else:
            return gr.update(value=seg_image), "Segment Anything completed"

def select_mask(input_image, sam_image, invert_chk, sel_mask):
    clear_cache()
    global sam_dict
    if sam_dict["sam_masks"] is None or sam_image is None:
        return None
    sam_masks = sam_dict["sam_masks"]
    
    image = sam_image["image"]
    mask = sam_image["mask"][:,:,0:3]
    
    canvas_image = np.zeros_like(image)
    mask_region = np.zeros_like(image)
    for idx, seg_dict in enumerate(sam_masks):
        seg_mask = np.expand_dims(seg_dict["segmentation"].astype(int), axis=-1)
        canvas_mask = np.logical_not(np.sum(canvas_image, axis=-1, keepdims=True).astype(bool)).astype(int)
        if (seg_mask * canvas_mask * mask).astype(bool).any():
            mask_region = mask_region + (seg_mask * canvas_mask * 255)
        # seg_color = seg_colormap[idx] * seg_mask * canvas_mask
        seg_color = [127, 127, 127] * seg_mask * canvas_mask
        canvas_image = canvas_image + seg_color
    
    canvas_mask = np.logical_not(np.sum(canvas_image, axis=-1, keepdims=True).astype(bool)).astype(int)
    if (canvas_mask * mask).astype(bool).any():
        mask_region = mask_region + (canvas_mask * 255)
    
    seg_image = mask_region.astype(np.uint8)

    if invert_chk:
        seg_image = np.logical_not(seg_image.astype(bool)).astype(np.uint8) * 255

    sam_dict["mask_image"] = seg_image

    if input_image is not None and input_image.shape == seg_image.shape:
        ret_image = cv2.addWeighted(input_image, 0.5, seg_image, 0.5, 0)
    else:
        ret_image = seg_image

    clear_cache()
    if sel_mask is None:
        return ret_image
    else:
        if sel_mask["image"].shape == ret_image.shape and np.all(sel_mask["image"] == ret_image):
            return gr.update()
        else:
            return gr.update(value=ret_image)

def expand_mask(input_image, sel_mask, expand_iteration=1):
    clear_cache()
    global sam_dict
    if sam_dict["mask_image"] is None or sel_mask is None:
        return None
    
    new_sel_mask = sam_dict["mask_image"]
    
    expand_iteration = int(np.clip(expand_iteration, 1, 5))
    
    for i in range(expand_iteration):
        new_sel_mask = np.array(cv2.dilate(new_sel_mask, np.ones((3, 3), dtype=np.uint8), iterations=1))
    
    sam_dict["mask_image"] = new_sel_mask

    if input_image is not None and input_image.shape == new_sel_mask.shape:
        ret_image = cv2.addWeighted(input_image, 0.5, new_sel_mask, 0.5, 0)
    else:
        ret_image = new_sel_mask

    clear_cache()
    if sel_mask["image"].shape == ret_image.shape and np.all(sel_mask["image"] == ret_image):
        return gr.update()
    else:
        return gr.update(value=ret_image)

def apply_mask(input_image, sel_mask):
    clear_cache()
    global sam_dict
    if sam_dict["mask_image"] is None or sel_mask is None:
        return None
    
    sel_mask_image = sam_dict["mask_image"]
    sel_mask_mask = np.logical_not(sel_mask["mask"][:,:,0:3].astype(bool)).astype(np.uint8)
    new_sel_mask = sel_mask_image * sel_mask_mask
    
    sam_dict["mask_image"] = new_sel_mask

    if input_image is not None and input_image.shape == new_sel_mask.shape:
        ret_image = cv2.addWeighted(input_image, 0.5, new_sel_mask, 0.5, 0)
    else:
        ret_image = new_sel_mask

    clear_cache()
    if sel_mask["image"].shape == ret_image.shape and np.all(sel_mask["image"] == ret_image):
        return gr.update()
    else:
        return gr.update(value=ret_image)

def auto_resize_to_pil(input_image, mask_image):
    init_image = Image.fromarray(input_image).convert("RGB")
    mask_image = Image.fromarray(mask_image).convert("RGB")
    assert init_image.size == mask_image.size, "The size of image and mask do not match"
    # print(init_image.size, mask_image.size)
    width, height = init_image.size

    new_height = (height // 8) * 8
    new_width = (width // 8) * 8
    if new_width < width or new_height < height:
        if (new_width / width) < (new_height / height):
            scale = new_height / height
        else:
            scale = new_width / width
        print("resize:", f"({height}, {width})", "->", f"({int(height*scale+0.5)}, {int(width*scale+0.5)})")
        init_image = transforms.functional.resize(init_image, (int(height*scale+0.5), int(width*scale+0.5)), transforms.InterpolationMode.LANCZOS)
        mask_image = transforms.functional.resize(mask_image, (int(height*scale+0.5), int(width*scale+0.5)), transforms.InterpolationMode.LANCZOS)
        print("center_crop:", f"({int(height*scale+0.5)}, {int(width*scale+0.5)})", "->", f"({new_height}, {new_width})")
        init_image = transforms.functional.center_crop(init_image, (new_height, new_width))
        mask_image = transforms.functional.center_crop(mask_image, (new_height, new_width))
        assert init_image.size == mask_image.size, "The size of image and mask do not match"
    
    return init_image, mask_image

def run_inpaint(input_image, sel_mask, prompt, n_prompt, ddim_steps, cfg_scale, seed, model_id, save_mask_chk):
    clear_cache()
    global sam_dict
    if input_image is None or sam_dict["mask_image"] is None or sel_mask is None:
        return None

    mask_image = sam_dict["mask_image"]
    if input_image.shape != mask_image.shape:
        print("The size of image and mask do not match")
        return None

    global ia_outputs_dir
    config_save_folder = shared.opts.data.get("inpaint_anything_save_folder", "inpaint-anything")
    if config_save_folder in ["inpaint-anything", "img2img-images"]:
        ia_outputs_dir = os.path.join(os.path.dirname(extensions_dir),
                                      "outputs", config_save_folder,
                                      datetime.now().strftime("%Y-%m-%d"))
    if save_mask_chk:
        if not os.path.isdir(ia_outputs_dir):
            os.makedirs(ia_outputs_dir, exist_ok=True)
        save_name = datetime.now().strftime("%Y%m%d-%H%M%S") + "_" + "created_mask" + ".png"
        save_name = os.path.join(ia_outputs_dir, save_name)
        Image.fromarray(mask_image).save(save_name)

    print(model_id)
    if platform.system() == "Darwin":
        pipe = StableDiffusionInpaintPipeline.from_pretrained(model_id, torch_dtype=torch.float32)
    else:
        pipe = StableDiffusionInpaintPipeline.from_pretrained(model_id, torch_dtype=torch.float16)
    pipe.safety_checker = None

    pipe.scheduler = DDIMScheduler.from_config(pipe.scheduler.config)
    # pipe.scheduler = UniPCMultistepScheduler.from_config(pipe.scheduler.config)
    
    if seed < 0:
        seed = random.randint(0, 2147483647)
    
    if platform.system() == "Darwin":
        pipe = pipe.to("mps")
        pipe.enable_attention_slicing()
        generator = torch.Generator("cpu").manual_seed(seed)
    else:
        # pipe.enable_model_cpu_offload()
        pipe = pipe.to(device)
        pipe.enable_xformers_memory_efficient_attention()
        generator = torch.Generator(device).manual_seed(seed)
    
    init_image, mask_image = auto_resize_to_pil(input_image, mask_image)
    width, height = init_image.size
    
    pipe_args_dict = {
        "prompt": prompt,
        "image": init_image,
        "width": width,
        "height": height,
        "mask_image": mask_image,
        "num_inference_steps": ddim_steps,
        "guidance_scale": cfg_scale,
        "negative_prompt": n_prompt,
        "generator": generator,
        }
    
    output_image = pipe(**pipe_args_dict).images[0]
<<<<<<< HEAD
        
=======
    
>>>>>>> e64c2cb5
    generation_params = {
        "Steps": ddim_steps,
        "Sampler": pipe.scheduler.__class__.__name__,
        "CFG scale": cfg_scale,
        "Seed": seed,
        "Size": f"{width}x{height}",
        "Model": model_id,
        }

    generation_params_text = ", ".join([k if k == v else f'{k}: {v}' for k, v in generation_params.items() if v is not None])
    prompt_text = prompt if prompt else ""
    negative_prompt_text = "Negative prompt: " + n_prompt if n_prompt else ""
    infotext = f"{prompt_text}\n{negative_prompt_text}\n{generation_params_text}".strip()
    
    metadata = PngInfo()
    metadata.add_text("parameters", infotext)
    
    if not os.path.isdir(ia_outputs_dir):
        os.makedirs(ia_outputs_dir, exist_ok=True)
    save_name = datetime.now().strftime("%Y%m%d-%H%M%S") + "_" + os.path.basename(model_id) + "_" + str(seed) + ".png"
    save_name = os.path.join(ia_outputs_dir, save_name)
    output_image.save(save_name, pnginfo=metadata)
    
    clear_cache()
    return output_image

def run_cleaner(input_image, sel_mask, cleaner_model_id, cleaner_save_mask_chk):
    clear_cache()
    global sam_dict
    if input_image is None or sam_dict["mask_image"] is None or sel_mask is None:
        return None
    
    mask_image = sam_dict["mask_image"]
    if input_image.shape != mask_image.shape:
        print("The size of image and mask do not match")
        return None

    global ia_outputs_dir
    config_save_folder = shared.opts.data.get("inpaint_anything_save_folder", "inpaint-anything")
    if config_save_folder in ["inpaint-anything", "img2img-images"]:
        ia_outputs_dir = os.path.join(os.path.dirname(extensions_dir),
                                      "outputs", config_save_folder,
                                      datetime.now().strftime("%Y-%m-%d"))
    if cleaner_save_mask_chk:
        if not os.path.isdir(ia_outputs_dir):
            os.makedirs(ia_outputs_dir, exist_ok=True)
        save_name = datetime.now().strftime("%Y%m%d-%H%M%S") + "_" + "created_mask" + ".png"
        save_name = os.path.join(ia_outputs_dir, save_name)
        Image.fromarray(mask_image).save(save_name)

    print(cleaner_model_id)
    model = ModelManager(name=cleaner_model_id, device=device)
    
    init_image, mask_image = auto_resize_to_pil(input_image, mask_image)
    width, height = init_image.size
    
    init_image = np.array(init_image)
    mask_image = np.array(mask_image.convert("L"))
    
    config = Config(
        ldm_steps=20,
        ldm_sampler=LDMSampler.ddim,
        hd_strategy=HDStrategy.ORIGINAL,
        hd_strategy_crop_margin=32,
        hd_strategy_crop_trigger_size=512,
        hd_strategy_resize_limit=512,
        prompt="",
        sd_steps=20,
        sd_sampler=SDSampler.ddim
    )
    
    output_image = model(image=init_image, mask=mask_image, config=config)
    # print(output_image.shape, output_image.dtype, np.min(output_image), np.max(output_image))
    output_image = cv2.cvtColor(output_image.astype(np.uint8), cv2.COLOR_BGR2RGB)
    output_image = Image.fromarray(output_image)
<<<<<<< HEAD
        
=======

>>>>>>> e64c2cb5
    if not os.path.isdir(ia_outputs_dir):
        os.makedirs(ia_outputs_dir, exist_ok=True)
    save_name = datetime.now().strftime("%Y%m%d-%H%M%S") + "_" + os.path.basename(cleaner_model_id) + ".png"
    save_name = os.path.join(ia_outputs_dir, save_name)
    output_image.save(save_name)
<<<<<<< HEAD
    
    clear_cache()
    return output_image

def run_cn_inpaint(input_image, sel_mask, cn_prompt, cn_n_prompt, cn_ddim_steps, cn_cfg_scale, cn_strength, cn_seed, cn_module_id, cn_model_id, cn_save_mask_chk):
    clear_cache()
    global sam_dict
    if input_image is None or sam_dict["mask_image"] is None or sel_mask is None:
        return None

    mask_image = sam_dict["mask_image"]
    if input_image.shape != mask_image.shape:
        print("The size of image and mask do not match")
        return None

    global ia_outputs_dir
    if cn_save_mask_chk:
        if not os.path.isdir(ia_outputs_dir):
            os.makedirs(ia_outputs_dir, exist_ok=True)
        save_name = datetime.now().strftime("%Y%m%d-%H%M%S") + "_" + "created_mask" + ".png"
        save_name = os.path.join(ia_outputs_dir, save_name)
        Image.fromarray(mask_image).save(save_name)

    print(cn_model_id)

    if cn_seed < 0:
        cn_seed = random.randint(0, 2147483647)
=======
>>>>>>> e64c2cb5
    
    init_image, mask_image = auto_resize_to_pil(input_image, mask_image)
    width, height = init_image.size
    
    p = StableDiffusionProcessingImg2Img(
        sd_model=sd_model,
        outpath_samples = opts.outdir_samples or opts.outdir_img2img_samples,
    )
    
    p.width, p.height = (width, height)
    p.steps = cn_ddim_steps
    p.seed = cn_seed
    p.sampler_name = "DDIM"
    p.tiling = False
    p.restore_faces = False
    p.subseed = -1
    p.subseed_strength = 0
    p.seed_resize_from_w = 0
    p.seed_resize_from_h = 0
    p.fill = "original"
    p.batch_size = 1
    p.do_not_save_samples = True
    p.mask_blur = 4
    p.extra_generation_params["Mask blur"] = 4
    p.n_iter = 1
    p.denoising_strength = cn_strength
    p.cfg_scale = cn_cfg_scale
    p.image_cfg_scale = 1.5
    
    return None

class Script(scripts.Script):
  def __init__(self) -> None:
    super().__init__()

  def title(self):
    return "Inpaint Anything"

  def show(self, is_img2img):
    return scripts.AlwaysVisible

  def ui(self, is_img2img):
    return ()

def on_ui_tabs():
    global sam_dict
    
    sam_model_ids = get_sam_model_ids()
    model_ids = get_model_ids()
    cleaner_model_ids = get_cleaner_model_ids()
    sam_dict["cnet"] = find_controlnet() 
    if sam_dict["cnet"] is not None:
        cn_module_ids = [cn for cn in sam_dict["cnet"].get_modules() if "inpaint" in cn]
        cn_model_ids = [cn for cn in sam_dict["cnet"].get_models() if "inpaint" in cn]
    
    with gr.Blocks(analytics_enabled=False) as inpaint_anything_interface:
        with gr.Row():
            with gr.Column():
                with gr.Row():
                    with gr.Column():
                        sam_model_id = gr.Dropdown(label="Segment Anything Model ID", elem_id="sam_model_id", choices=sam_model_ids,
                                                   value=sam_model_ids[1], show_label=True)
                    with gr.Column():
                        with gr.Row():
                            load_model_btn = gr.Button("Download model", elem_id="load_model_btn")
                        with gr.Row():
                            status_text = gr.Textbox(label="", max_lines=1, show_label=False, interactive=False)
                input_image = gr.Image(label="Input image", elem_id="input_image", source="upload", type="numpy", interactive=True)
                sam_btn = gr.Button("Run Segment Anything", elem_id="sam_btn")
                
                with gr.Tab("Inpainting"):
                    prompt = gr.Textbox(label="Inpainting prompt", elem_id="sd_prompt")
                    n_prompt = gr.Textbox(label="Negative prompt", elem_id="sd_n_prompt")
                    with gr.Accordion("Advanced options", open=False):
                        ddim_steps = gr.Slider(label="Sampling Steps", elem_id="ddim_steps", minimum=1, maximum=50, value=20, step=1)
                        cfg_scale = gr.Slider(label="Guidance Scale", elem_id="cfg_scale", minimum=0.1, maximum=30.0, value=7.5, step=0.1)
                        seed = gr.Slider(
                            label="Seed",
                            elem_id="sd_seed",
                            minimum=-1,
                            maximum=2147483647,
                            step=1,
                            value=-1,
                            # randomize=True,
                        )
                    with gr.Row():
                        with gr.Column():
                            model_id = gr.Dropdown(label="Inpainting Model ID", elem_id="model_id", choices=model_ids, value=model_ids[0], show_label=True)
                        with gr.Column():
                            with gr.Row():
                                inpaint_btn = gr.Button("Run Inpainting", elem_id="inpaint_btn")
                            with gr.Row():
                                save_mask_chk = gr.Checkbox(label="Save mask", elem_id="save_mask_chk", show_label=True, interactive=True)

                    out_image = gr.Image(label="Inpainted image", elem_id="out_image", interactive=False).style(height=480)
                
                with gr.Tab("Cleaner"):
                    with gr.Row():
                        with gr.Column():
                            cleaner_model_id = gr.Dropdown(label="Cleaner Model ID", elem_id="cleaner_model_id", choices=cleaner_model_ids, value=cleaner_model_ids[0], show_label=True)
                        with gr.Column():
                            with gr.Row():
                                cleaner_btn = gr.Button("Run Cleaner", elem_id="cleaner_btn")
                            with gr.Row():
                                cleaner_save_mask_chk = gr.Checkbox(label="Save mask", elem_id="cleaner_save_mask_chk", show_label=True, interactive=True)
                    
                    cleaner_out_image = gr.Image(label="Cleaned image", elem_id="cleaner_out_image", interactive=False).style(height=480)

                with gr.Tab("ControlNet Inpainting"):
                    if sam_dict["cnet"] is not None and len(cn_module_ids) > 0 and len(cn_model_ids) > 0:
                        cn_prompt = gr.Textbox(label="Inpainting prompt", elem_id="cn_sd_prompt")
                        cn_n_prompt = gr.Textbox(label="Negative prompt", elem_id="cn_sd_n_prompt")
                        with gr.Accordion("Advanced options", open=False):
                            cn_ddim_steps = gr.Slider(label="Sampling Steps", elem_id="cn_ddim_steps", minimum=1, maximum=50, value=20, step=1)
                            cn_cfg_scale = gr.Slider(label="Guidance Scale", elem_id="cn_cfg_scale", minimum=0.1, maximum=30.0, value=7.5, step=0.1)
                            cn_strength = gr.Slider(minimum=0.0, maximum=1.0, step=0.05, label='Denoising Strength', value=0.75, elem_id="cn_strength")
                            cn_seed = gr.Slider(
                                label="Seed",
                                elem_id="cn_sd_seed",
                                minimum=-1,
                                maximum=2147483647,
                                step=1,
                                value=-1,
                                # randomize=True,
                            )
                        with gr.Row():
                            with gr.Column():
                                cn_module_id = gr.Dropdown(label="ControlNet Preprocessor", elem_id="cn_module_id", choices=cn_module_ids, value=cn_module_ids[0], show_label=True)
                                cn_model_id = gr.Dropdown(label="ControlNet Model ID", elem_id="cn_model_id", choices=cn_model_ids, value=cn_model_ids[0], show_label=True)
                            with gr.Column():
                                with gr.Row():
                                    cn_inpaint_btn = gr.Button("Run Inpainting", elem_id="cn_inpaint_btn")
                                with gr.Row():
                                    cn_save_mask_chk = gr.Checkbox(label="Save mask", elem_id="cn_save_mask_chk", show_label=True, interactive=True)
                        
                        cn_out_image = gr.Image(label="Inpainted image", elem_id="cn_out_image", interactive=False).style(height=480)
                    else:
                        if sam_dict["cnet"] is None:
                            gr.Markdown("ControlNet is not available.")
                        else:
                            gr.Markdown("ControlNet inpaint model is not available.")

            with gr.Column():
                sam_image = gr.Image(label="Segment Anything image", elem_id="sam_image", type="numpy", tool="sketch", brush_radius=8,
                                     interactive=True).style(height=480)
                with gr.Row():
                    with gr.Column():
                        select_btn = gr.Button("Create mask", elem_id="select_btn")
                    with gr.Column():
                        invert_chk = gr.Checkbox(label="Invert mask", elem_id="invert_chk", show_label=True, interactive=True)

                sel_mask = gr.Image(label="Selected mask image", elem_id="sel_mask", type="numpy", tool="sketch", brush_radius=12,
                                    interactive=True).style(height=480)

                with gr.Row():
                    with gr.Column():
                        expand_mask_btn = gr.Button("Expand mask region", elem_id="expand_mask_btn")
                    with gr.Column():
                        # expand_iteration = gr.Slider(label="Iterations", elem_id="expand_iteration", minimum=1, maximum=5, value=1,
                        #                              step=1, visible=False)
                        apply_mask_btn = gr.Button("Apply sketch to mask", elem_id="apply_mask_btn")
            
            load_model_btn.click(download_model, inputs=[sam_model_id], outputs=[status_text])
            sam_btn.click(run_sam, inputs=[input_image, sam_model_id, sam_image], outputs=[sam_image, status_text])
            select_btn.click(select_mask, inputs=[input_image, sam_image, invert_chk, sel_mask], outputs=[sel_mask])
            expand_mask_btn.click(expand_mask, inputs=[input_image, sel_mask], outputs=[sel_mask])
            apply_mask_btn.click(apply_mask, inputs=[input_image, sel_mask], outputs=[sel_mask])
            inpaint_btn.click(
                run_inpaint,
                inputs=[input_image, sel_mask, prompt, n_prompt, ddim_steps, cfg_scale, seed, model_id, save_mask_chk],
                outputs=[out_image])
            cleaner_btn.click(
                run_cleaner,
                inputs=[input_image, sel_mask, cleaner_model_id, cleaner_save_mask_chk],
                outputs=[cleaner_out_image])
            cn_inpaint_btn.click(
                run_cn_inpaint,
                inputs=[input_image, sel_mask, cn_prompt, cn_n_prompt, cn_ddim_steps, cn_cfg_scale, cn_strength, cn_seed, cn_module_id, cn_model_id, cn_save_mask_chk],
                outputs=[cn_out_image])
    
    return [(inpaint_anything_interface, "Inpaint Anything", "inpaint_anything")]

def on_ui_settings():
    section = ("inpaint_anything", "Inpaint Anything")
    shared.opts.add_option("inpaint_anything_save_folder", shared.OptionInfo(
        "inpaint-anything", "Folder name where output images will be saved", gr.Radio, {"choices": ["inpaint-anything", "img2img-images"]}, section=section))

script_callbacks.on_ui_settings(on_ui_settings)
script_callbacks.on_ui_tabs(on_ui_tabs)<|MERGE_RESOLUTION|>--- conflicted
+++ resolved
@@ -387,11 +387,7 @@
         }
     
     output_image = pipe(**pipe_args_dict).images[0]
-<<<<<<< HEAD
-        
-=======
-    
->>>>>>> e64c2cb5
+    
     generation_params = {
         "Steps": ddim_steps,
         "Sampler": pipe.scheduler.__class__.__name__,
@@ -467,17 +463,12 @@
     # print(output_image.shape, output_image.dtype, np.min(output_image), np.max(output_image))
     output_image = cv2.cvtColor(output_image.astype(np.uint8), cv2.COLOR_BGR2RGB)
     output_image = Image.fromarray(output_image)
-<<<<<<< HEAD
-        
-=======
-
->>>>>>> e64c2cb5
+
     if not os.path.isdir(ia_outputs_dir):
         os.makedirs(ia_outputs_dir, exist_ok=True)
     save_name = datetime.now().strftime("%Y%m%d-%H%M%S") + "_" + os.path.basename(cleaner_model_id) + ".png"
     save_name = os.path.join(ia_outputs_dir, save_name)
     output_image.save(save_name)
-<<<<<<< HEAD
     
     clear_cache()
     return output_image
@@ -505,8 +496,6 @@
 
     if cn_seed < 0:
         cn_seed = random.randint(0, 2147483647)
-=======
->>>>>>> e64c2cb5
     
     init_image, mask_image = auto_resize_to_pil(input_image, mask_image)
     width, height = init_image.size
